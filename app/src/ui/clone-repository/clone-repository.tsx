--- conflicted
+++ resolved
@@ -462,23 +462,15 @@
     const tab = this.props.selectedTab
     this.setTabState({ path }, tab)
 
-    const doesDirectoryExist = await pathExists(path)
+    const pathError = await this.validateEmptyFolder(path)
     const tabState = this.getTabState(tab)
 
-<<<<<<< HEAD
     // If the path changed while we were checking, we don't care anymore.
     if (tabState.path !== path) {
       return
     }
 
-    if (doesDirectoryExist) {
-      const error: Error = new Error('The destination already exists.')
-      error.name = DestinationExistsErrorName
-
-      this.setTabState({ error }, tab)
-    } else {
-      this.setTabState({ error: null }, tab)
-    }
+    this.setTabState({ error: pathError }, tab)
   }
 
   private onFilterTextChanged = (filterText: string) => {
@@ -492,10 +484,6 @@
       this.setGitHubTabState({ selectedItem }, this.props.selectedTab)
       this.updateUrl(selectedItem === null ? '' : selectedItem.clone_url)
     }
-=======
-    const pathValidation = await this.validateEmptyFolder(path)
-    this.setState({ error: pathValidation })
->>>>>>> 18c8fe02
   }
 
   private onChooseDirectory = async () => {
@@ -545,8 +533,6 @@
     this.updateAndValidatePath(newPath)
   }
 
-<<<<<<< HEAD
-=======
   private async validateEmptyFolder(path: string): Promise<null | Error> {
     try {
       const directoryFiles = await readdir(path)
@@ -573,7 +559,6 @@
     }
   }
 
->>>>>>> 18c8fe02
   /**
    * Lookup the account associated with the clone (if applicable) and resolve
    * the repository alias to the clone URL.
