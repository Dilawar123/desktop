--- conflicted
+++ resolved
@@ -33,11 +33,7 @@
 import { Merge } from './merge-branch'
 import { RepositorySettings } from './repository-settings'
 import { AppError } from './app-error'
-<<<<<<< HEAD
-import { IAppError } from '../lib/app-state'
 import { MissingRepository } from './missing-repository'
-=======
->>>>>>> d3a2301f
 
 /** The interval at which we should check for updates. */
 const UpdateCheckInterval = 1000 * 60 * 60 * 4
