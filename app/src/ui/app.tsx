--- conflicted
+++ resolved
@@ -9,11 +9,7 @@
 import { Dispatcher, AppStore, CloningRepository } from '../lib/dispatcher'
 import { Repository } from '../models/repository'
 import { MenuEvent } from '../main-process/menu'
-<<<<<<< HEAD
-import { fatalError } from '../lib/fatal-error'
-=======
 import { assertNever } from '../lib/fatal-error'
->>>>>>> 6d0ab905
 import { IAppState, RepositorySection, PopupType, SelectionType } from '../lib/app-state'
 import { Popuppy } from './popuppy'
 import { CreateBranch } from './create-branch'
