--- conflicted
+++ resolved
@@ -311,15 +311,9 @@
 }
 
 /** A component which renders a diff for a file. */
-<<<<<<< HEAD
-export class Diff extends React.Component<IDiffProps, {}> {
+export class Diff extends React.Component<IDiffProps, IDiffState> {
   private codeMirror: Editor | null = null
   private gutterWidth: number | null = null
-=======
-export class Diff extends React.Component<IDiffProps, IDiffState> {
-  private codeMirror: Editor | null
-  private gutterWidth: number | null
->>>>>>> d328cf72
 
   /**
    * We store the scroll position before reloading the same diff so that we can
