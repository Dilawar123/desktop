import * as React from 'react'
import * as ReactDOM from 'react-dom'
import { Disposable } from 'event-kit'

import { EditorConfiguration, Editor } from 'codemirror'
import { CodeMirrorHost } from './code-mirror-host'
import { Repository } from '../../models/repository'
import { FileChange, WorkingDirectoryFileChange } from '../../models/status'
import { DiffSelectionType, DiffLine, Diff as DiffModel, DiffLineType } from '../../models/diff'
import { assertNever } from '../../lib/fatal-error'

import { Commit } from '../../lib/local-git-operations'

import { DiffLineGutter } from './diff-line-gutter'

/** The props for the Diff component. */
interface IDiffProps {
  readonly repository: Repository

  /**
   * Whether the diff is readonly, e.g., displaying a historical diff, or the
   * diff's lines can be selected, e.g., displaying a change in the working
   * directory.
   */
  readonly readOnly: boolean

  /** The file whose diff should be displayed. */
  readonly file: FileChange | null

  /** The commit which contains the diff to display. */
  readonly commit: Commit | null

  /** Called when the includedness of lines or hunks has changed. */
  readonly onIncludeChanged?: (diffSelection: Map<number, boolean>) => void

  readonly diff: DiffModel
}

/** A component which renders a diff for a file. */
<<<<<<< HEAD
export class Diff extends React.Component<IDiffProps, void> {
  /**
   * The disposable that should be disposed of when the instance is unmounted.
   * This will be null when our CodeMirror instance hasn't been set up yet.
   */
  private codeMirrorDisposables: CompositeDisposable | null = null

=======
export class Diff extends React.Component<IDiffProps, IDiffState> {
>>>>>>> 3ba1d34f
  private codeMirror: any | null

  /**
   * We store the scroll position before reloading the same diff so that we can
   * restore it when we're done. If we're not reloading the same diff, this'll
   * be null.
   */
  private scrollPositionToRestore: { left: number, top: number } | null = null

  /**
   * A mapping from CodeMirror line handles to disposables which, when disposed
   * cleans up any line gutter components and events associated with that line.
   * See renderLine for more information.
   */
  private readonly lineCleanup = new Map<any, Disposable>()

  public componentWillReceiveProps(nextProps: IDiffProps) {
    // If we're reloading the same file, we want to save the current scroll
    // position and restore it after the diff's been updated.
    const sameFile = nextProps.file && this.props.file && nextProps.file.id === this.props.file.id
    const codeMirror = this.codeMirror
    if (codeMirror && sameFile) {
      const scrollInfo = codeMirror.getScrollInfo()
      this.scrollPositionToRestore = { left: scrollInfo.left, top: scrollInfo.top }
    } else {
      this.scrollPositionToRestore = null
    }
  }

  public componentWillUnmount() {
    this.dispose()
  }

  private dispose() {
    this.codeMirror = null

    this.lineCleanup.forEach((disposable) => disposable.dispose())
    this.lineCleanup.clear()
  }

  private getClassName(type: DiffLineType): string {
    switch (type) {
      case DiffLineType.Add: return 'diff-add'
      case DiffLineType.Delete: return 'diff-delete'
      case DiffLineType.Context: return 'diff-context'
      case DiffLineType.Hunk: return 'diff-hunk'
    }

    return assertNever(type, `Unknown DiffLineType ${type}`)
  }

  private onIncludeChanged(line: DiffLine, rowIndex: number) {
    if (!this.props.onIncludeChanged) {
      return
    }

    const startLine = rowIndex
    const endLine = startLine

    if (!(this.props.file instanceof WorkingDirectoryFileChange)) {
      console.error('cannot change selected lines when selected file is not a WorkingDirectoryFileChange')
      return
    }

    const newDiffSelection = new Map<number, boolean>()

    // populate the current state of the diff
    this.props.diff.hunks.forEach(hunk => {
      hunk.lines.forEach((line, index) => {
        if (line.type === DiffLineType.Add || line.type === DiffLineType.Delete) {
          const absoluteIndex = hunk.unifiedDiffStart + index
          newDiffSelection.set(absoluteIndex, line.selected)
        }
      })
    })

    const include = !line.selected

    // apply the requested change
    for (let i = startLine; i <= endLine; i++) {
      newDiffSelection.set(i, include)
    }

    this.props.onIncludeChanged(newDiffSelection)
  }

  public renderLine = (instance: any, line: any, element: HTMLElement) => {

    const existingLineDisposable = this.lineCleanup.get(line)

    // If we can find the line in our cleanup list that means the line is
    // being re-rendered. Agains, CodeMirror doesn't fire the 'delete' event
    // when this happens.
    if (existingLineDisposable) {
      existingLineDisposable.dispose()
      this.lineCleanup.delete(line)
    }

    const index = instance.getLineNumber(line)
    const hunk = this.props.diff.diffHunkForIndex(index)
    if (hunk) {
      const relativeIndex = index - hunk.unifiedDiffStart
      const diffLine = hunk.lines[relativeIndex]
      if (diffLine) {
        const diffLineElement = element.children[0] as HTMLSpanElement

        const reactContainer = document.createElement('span')
        ReactDOM.render(
          <DiffLineGutter line={diffLine} readOnly={this.props.readOnly} onIncludeChanged={line => this.onIncludeChanged(line, index)}/>,
        reactContainer)
        element.insertBefore(reactContainer, diffLineElement)

        // Hack(ish?). In order to be a real good citizen we need to unsubscribe from
        // the line delete event once we've been called once or the component has been
        // unmounted. In the latter case it's _probably_ not strictly necessary since
        // the only thing gc rooted by the event should be isolated and eligble for
        // collection. But let's be extra cautious I guess.
        //
        // The only way to unsubscribe is to pass the exact same function given to the
        // 'on' function to the 'off' so we need a reference to ourselves, basically.
        let deleteHandler: () => void

        // Since we manually render a react component we have to take care of unmounting
        // it or else we'll leak memory. This disposable will unmount the component.
        //
        // See https://facebook.github.io/react/blog/2015/10/01/react-render-and-top-level-api.html
        const gutterCleanup = new Disposable(() => {
          ReactDOM.unmountComponentAtNode(reactContainer)
          line.off('delete', deleteHandler)
        })

        // Add the cleanup disposable to our list of disposables so that we clean up when
        // this component is unmounted or when the line is re-rendered. When either of that
        // happens the line 'delete' event doesn't  fire.
        this.lineCleanup.set(line, gutterCleanup)

        // If the line delete event fires we dispose of the disposable (disposing is
        // idempotent)
        deleteHandler = () => {
          const disp = this.lineCleanup.get(line)
          if (disp) {
            this.lineCleanup.delete(line)
            disp.dispose()
          }
        }
        line.on('delete', deleteHandler)

        element.classList.add(this.getClassName(diffLine.type))
      }
    }
  }

  private restoreScrollPosition(cm: Editor) {
    const scrollPosition = this.scrollPositionToRestore
    if (cm && scrollPosition) {
      cm.scrollTo(scrollPosition.left, scrollPosition.top)
    }
  }

  public onChanges = (cm: Editor) => {
    this.restoreScrollPosition(cm)
  }

  public render() {
    const file = this.props.file
    if (!file) {
      return (
        <div className='panel blankslate' id='diff'>
          No file selected
        </div>
      )
    }

    const invalidationProps = { path: file.path, selection: DiffSelectionType.None }
    if (file instanceof WorkingDirectoryFileChange) {
      invalidationProps.selection = file.selection.getSelectionType()
    }

    let diffText = ''

    this.props.diff.hunks.forEach(hunk => {
      hunk.lines.forEach(l => diffText += l.text + '\r\n')
    })

    const options: EditorConfiguration = {
      lineNumbers: false,
      readOnly: true,
      showCursorWhenSelecting: false,
      cursorBlinkRate: -1,
      lineWrapping: localStorage.getItem('soft-wrap-is-best-wrap') ? true : false,
    }

    return (
      <div className='panel' id='diff'>
        <CodeMirrorHost
          className='diff-code-mirror'
          value={diffText}
          options={options}
          onChanges={this.onChanges}
          onRenderLine={this.renderLine}
          ref={(cmh) => { this.codeMirror = cmh === null ? null : cmh.getEditor() }}
        />
      </div>
    )
  }
}<|MERGE_RESOLUTION|>--- conflicted
+++ resolved
@@ -37,17 +37,7 @@
 }
 
 /** A component which renders a diff for a file. */
-<<<<<<< HEAD
 export class Diff extends React.Component<IDiffProps, void> {
-  /**
-   * The disposable that should be disposed of when the instance is unmounted.
-   * This will be null when our CodeMirror instance hasn't been set up yet.
-   */
-  private codeMirrorDisposables: CompositeDisposable | null = null
-
-=======
-export class Diff extends React.Component<IDiffProps, IDiffState> {
->>>>>>> 3ba1d34f
   private codeMirror: any | null
 
   /**
