--- conflicted
+++ resolved
@@ -481,7 +481,6 @@
     this.emitUpdate()
   }
 
-<<<<<<< HEAD
   /**
    * Read the contents of the repository .gitignore.
    * 
@@ -492,16 +491,6 @@
   public async readGitIgnore(): Promise<string | null> {
     const repository = this.repository
     const ignorePath = Path.join(repository.path, '.gitignore')
-=======
-  /** Ignore the given path or pattern. */
-  public async ignore(pattern: string): Promise<void> {
-    await this.refreshGitIgnoreText()
-
-    const text = this.gitIgnoreText || ''
-    const currentContents = this.ensureTrailingNewline(text)
-    const newText = this.ensureTrailingNewline(`${currentContents}${pattern}`)
-    await this.setGitIgnoreText(newText)
->>>>>>> 47f0a943
 
     return new Promise<string | null>((resolve, reject) => {
       Fs.readFile(ignorePath, 'utf8', (err, data) => {
@@ -543,7 +532,8 @@
   /** Ignore the given path or pattern. */
   public async ignore(pattern: string): Promise<void> {
     const text = await this.readGitIgnore() || ''
-    const newText = `${ensureTrailingNewline(text)}${pattern}\n`
+    const currentContents = this.ensureTrailingNewline(text)
+    const newText = this.ensureTrailingNewline(`${currentContents}${pattern}`)
     await this.saveGitIgnore(newText)
 
     await removeFromIndex(this.repository, pattern)
