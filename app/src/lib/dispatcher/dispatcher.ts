import { ipcRenderer } from 'electron'
import { Disposable } from 'event-kit'
import { User, IUser } from '../../models/user'
import { Repository, IRepository } from '../../models/repository'
import { WorkingDirectoryFileChange, FileChange } from '../../models/status'
import { DiffSelection } from '../../models/diff'
<<<<<<< HEAD
import { RepositorySection, Popup, PopupType, Foldout, IAppError, FoldoutType } from '../app-state'
=======
import { RepositorySection, Popup, Foldout, FoldoutType } from '../app-state'
>>>>>>> 28689201
import { Action } from './actions'
import { AppStore } from './app-store'
import { CloningRepository } from './cloning-repositories-store'
import { Branch } from '../../models/branch'
import { Commit } from '../../models/commit'
import { IAPIUser } from '../../lib/api'
import { GitHubRepository } from '../../models/github-repository'
import { ICommitMessage } from './git-store'
import { v4 as guid } from 'uuid'
import { executeMenuItem } from '../../ui/main-process-proxy'
import { AppMenu, ExecutableMenuItem } from '../../models/app-menu'
import { ILaunchStats } from '../stats'
import { fatalError } from '../fatal-error'

/**
 * Extend Error so that we can create new Errors with a callstack different from
 * the callsite.
 */
class IPCError extends Error {
  public readonly message: string
  public readonly stack: string

  public constructor(name: string, message: string, stack: string) {
    super(name)
    this.name = name
    this.message = message
    this.stack = stack
  }
}

interface IResult<T> {
  type: 'result'
  readonly result: T
}

interface IError {
  type: 'error'
  readonly error: Error
}

type IPCResponse<T> = IResult<T> | IError

/**
 * An error handler function.
 *
 * If the returned {Promise} returns an error, it will be passed to the next
 * error handler. If it returns null, error propagation is halted.
 */
type ErrorHandler = (error: Error, dispatcher: Dispatcher) => Promise<Error | null>

/**
 * The Dispatcher acts as the hub for state. The StateHub if you will. It
 * decouples the consumer of state from where/how it is stored.
 */
export class Dispatcher {
  private appStore: AppStore

  private readonly errorHandlers = new Array<ErrorHandler>()

  public constructor(appStore: AppStore) {
    this.appStore = appStore

    appStore.onDidAuthenticate((user) => {
      this.addUser(user)
    })

    ipcRenderer.on('shared/did-update', (event, args) => this.onSharedDidUpdate(event, args))
  }

  public async loadInitialState(): Promise<void> {
    const users = await this.loadUsers()
    const repositories = await this.loadRepositories()
    this.appStore._loadFromSharedProcess(users, repositories)
  }

  private dispatchToSharedProcess<T>(action: Action): Promise<T> {
    return this.send(action.name, action)
  }

  private send<T>(name: string, args: Object): Promise<T> {
    return new Promise<T>((resolve, reject) => {

      const requestGuid = guid()
      ipcRenderer.once(`shared/response/${requestGuid}`, (event: any, args: any[]) => {
        const response: IPCResponse<T> = args[0]
        if (response.type === 'result') {
          resolve(response.result)
        } else {
          const errorInfo = response.error
          const error = new IPCError(errorInfo.name, errorInfo.message, errorInfo.stack || '')
          if (__DEV__) {
            console.error(`Error from IPC in response to ${name}:`)
            console.error(error)
          }

          reject(error)
        }
      })

      ipcRenderer.send('shared/request', [ { guid: requestGuid, name, args } ])
    })
  }

  private onSharedDidUpdate(event: Electron.IpcRendererEvent, args: any[]) {
    const state: {repositories: ReadonlyArray<IRepository>, users: ReadonlyArray<IUser>} = args[0].state
    const inflatedUsers = state.users.map(User.fromJSON)
    const inflatedRepositories = state.repositories.map(Repository.fromJSON)
    this.appStore._loadFromSharedProcess(inflatedUsers, inflatedRepositories)
  }

  /** Get the users */
  private async loadUsers(): Promise<ReadonlyArray<User>> {
    const json = await this.dispatchToSharedProcess<ReadonlyArray<IUser>>({ name: 'get-users' })
    return json.map(User.fromJSON)
  }

  /** Get the repositories the user has added to the app. */
  private async loadRepositories(): Promise<ReadonlyArray<Repository>> {
    const json = await this.dispatchToSharedProcess<ReadonlyArray<IRepository>>({ name: 'get-repositories' })
    return json.map(Repository.fromJSON)
  }

  /**
   * Add the repositories at the given paths. If a path isn't a repository, then
   * this will post an error to that affect.
   */
  public async addRepositories(paths: ReadonlyArray<string>): Promise<ReadonlyArray<Repository>> {
    const validatedPaths = new Array<string>()
    for (const path of paths) {
      const validatedPath = await this.appStore._validatedRepositoryPath(path)
      if (validatedPath) {
        validatedPaths.push(validatedPath)
      } else {
        this.postError({ name: 'add-repository', message: `${path} isn't a git repository.` })
      }
    }

    const json = await this.dispatchToSharedProcess<ReadonlyArray<IRepository>>({ name: 'add-repositories', paths: validatedPaths })
    const addedRepositories = json.map(Repository.fromJSON)

    const refreshedRepositories = new Array<Repository>()
    for (const repository of addedRepositories) {
      const refreshedRepository = await this.refreshGitHubRepositoryInfo(repository)
      refreshedRepositories.push(refreshedRepository)
    }

    return refreshedRepositories
  }

  /** Remove the repositories represented by the given IDs from local storage. */
  public async removeRepositories(repositories: ReadonlyArray<Repository | CloningRepository>): Promise<void> {
    const localRepositories = repositories.filter(r => r instanceof Repository) as ReadonlyArray<Repository>
    const cloningRepositories = repositories.filter(r => r instanceof CloningRepository) as ReadonlyArray<CloningRepository>
    cloningRepositories.forEach(r => {
      this.appStore._removeCloningRepository(r)
    })

    const repositoryIDs = localRepositories.map(r => r.id)
    await this.dispatchToSharedProcess<ReadonlyArray<number>>({ name: 'remove-repositories', repositoryIDs })

    this.showFoldout({ type: FoldoutType.Repository, expandAddRepository: false })
  }

  /** Refresh the associated GitHub repository. */
  public async refreshGitHubRepositoryInfo(repository: Repository): Promise<Repository> {
    const refreshedRepository = await this.appStore._repositoryWithRefreshedGitHubRepository(repository)
    if (refreshedRepository === repository) { return refreshedRepository }

    const repo = await this.dispatchToSharedProcess<IRepository>({ name: 'update-github-repository', repository: refreshedRepository })
    return Repository.fromJSON(repo)
  }

  /** Load the history for the repository. */
  public loadHistory(repository: Repository): Promise<void> {
    return this.appStore._loadHistory(repository)
  }

  /** Load the next batch of history for the repository. */
  public loadNextHistoryBatch(repository: Repository): Promise<void> {
    return this.appStore._loadNextHistoryBatch(repository)
  }

  /** Load the changed files for the current history selection. */
  public loadChangedFilesForCurrentSelection(repository: Repository): Promise<void> {
    return this.appStore._loadChangedFilesForCurrentSelection(repository)
  }

  /**
   * Change the selected commit in the history view.
   *
   * @param repository The currently active repository instance
   *
   * @param sha The object id of one of the commits currently
   *            the history list, represented as a SHA-1 hash
   *            digest. This should match exactly that of Commit.Sha
   */
  public changeHistoryCommitSelection(repository: Repository, sha: string): Promise<void> {
    return this.appStore._changeHistoryCommitSelection(repository, sha)
  }

  /**
   * Change the selected changed file in the history view.
   *
   * @param repository The currently active repository instance
   *
   * @param file A FileChange instance among those available in
   *            IHistoryState.changedFiles
   */
  public changeHistoryFileSelection(repository: Repository, file: FileChange): Promise<void> {
    return this.appStore._changeHistoryFileSelection(repository, file)
  }

  /** Select the repository. */
  public selectRepository(repository: Repository | CloningRepository): Promise<void> {
    return this.appStore._selectRepository(repository)
  }

  /** Load the working directory status. */
  public loadStatus(repository: Repository): Promise<void> {
    return this.appStore._loadStatus(repository)
  }

  /** Change the selected section in the repository. */
  public changeRepositorySection(repository: Repository, section: RepositorySection): Promise<void> {
    return this.appStore._changeRepositorySection(repository, section)
  }

  /** Change the currently selected file in Changes. */
  public changeChangesSelection(repository: Repository, selectedFile: WorkingDirectoryFileChange): Promise<void> {
    return this.appStore._changeChangesSelection(repository, selectedFile)
  }

  /**
   * Commit the changes which were marked for inclusion, using the given commit
   * summary and description.
   */
  public async commitIncludedChanges(repository: Repository, message: ICommitMessage): Promise<boolean> {
    return this.appStore._commitIncludedChanges(repository, message)
  }

  /** Change the file's includedness. */
  public changeFileIncluded(repository: Repository, file: WorkingDirectoryFileChange, include: boolean): Promise<void> {
    return this.appStore._changeFileIncluded(repository, file, include)
  }

  /** Change the file's line selection state. */
  public changeFileLineSelection(repository: Repository, file: WorkingDirectoryFileChange, diffSelection: DiffSelection): Promise<void> {
    return this.appStore._changeFileLineSelection(repository, file, diffSelection)
  }

  /** Change the Include All state. */
  public changeIncludeAllFiles(repository: Repository, includeAll: boolean): Promise<void> {
    return this.appStore._changeIncludeAllFiles(repository, includeAll)
  }

  /**
   * Refresh the repository. This would be used, e.g., when the app gains focus.
   */
  public refreshRepository(repository: Repository): Promise<void> {
    return this.appStore._refreshRepository(repository)
  }

  /** Show the popup. This will close any current popup. */
  public showPopup(popup: Popup): Promise<void> {
    return this.appStore._showPopup(popup)
  }

  /** Close the current popup. */
  public closePopup(): Promise<void> {
    return this.appStore._closePopup()
  }

  /** Show the foldout. This will close any current popup. */
  public showFoldout(foldout: Foldout): Promise<void> {
    return this.appStore._showFoldout(foldout)
  }

  /** Close the current foldout. */
  public closeFoldout(): Promise<void> {
    return this.appStore._closeFoldout()
  }

  /** Create a new branch from the given starting point and check it out. */
  public createBranch(repository: Repository, name: string, startPoint: string): Promise<void> {
    return this.appStore._createBranch(repository, name, startPoint)
  }

  /** Check out the given branch. */
  public checkoutBranch(repository: Repository, name: string): Promise<void> {
    return this.appStore._checkoutBranch(repository, name)
  }

  /** Push the current branch. */
  public push(repository: Repository): Promise<void> {
    return this.appStore._push(repository)
  }

  /** Pull the current branch. */
  public pull(repository: Repository): Promise<void> {
    return this.appStore._pull(repository)
  }

  /** Publish the repository to GitHub with the given properties. */
  public async publishRepository(repository: Repository, name: string, description: string, private_: boolean, account: User, org: IAPIUser | null): Promise<Repository> {
    await this.appStore._publishRepository(repository, name, description, private_, account, org)
    return this.refreshGitHubRepositoryInfo(repository)
  }

  /**
   * Post the given error. This will send the error through the standard error
   * handler machinery.
   */
  public async postError(error: Error): Promise<void> {
    let currentError: Error | null = error
    for (const handler of this.errorHandlers.reverse()) {
      currentError = await handler(currentError, this)

      if (!currentError) { break }
    }

    if (currentError) {
      fatalError(`Unhandled error ${currentError}. This shouldn't happen! All errors should be handled, even if it's just by the default handler.`)
    }
  }

  /**
   * Post the given error. Note that this bypasses the standard error handler
   * machinery. You probably don't want that. See `Dispatcher.postError`
   * instead.
   */
  public presentError(error: Error): Promise<void> {
    return this.appStore._pushError(error)
  }

  /** Clear the given error. */
  public clearError(error: Error): Promise<void> {
    return this.appStore._clearError(error)
  }

  /** Clone the repository to the path. */
  public async clone(url: string, path: string, user: User | null): Promise<void> {
    const { promise, repository } = this.appStore._clone(url, path, user)
    await this.selectRepository(repository)
    const success = await promise
    if (!success) { return }

    const addedRepositories = await this.addRepositories([ path ])
    await this.selectRepository(addedRepositories[0])
  }

  /** Rename the branch to a new name. */
  public renameBranch(repository: Repository, branch: Branch, newName: string): Promise<void> {
    return this.appStore._renameBranch(repository, branch, newName)
  }

  /**
   * Delete the branch. This will delete both the local branch and the remote
   * branch, and then check out the default branch.
   */
  public deleteBranch(repository: Repository, branch: Branch): Promise<void> {
    return this.appStore._deleteBranch(repository, branch)
  }

  /** Discard the changes to the given files. */
  public discardChanges(repository: Repository, files: ReadonlyArray<WorkingDirectoryFileChange>): Promise<void> {
    return this.appStore._discardChanges(repository, files)
  }

  /** Undo the given commit. */
  public undoCommit(repository: Repository, commit: Commit): Promise<void> {
    return this.appStore._undoCommit(repository, commit)
  }

  /** Clear the contextual commit message. */
  public clearContextualCommitMessage(repository: Repository): Promise<void> {
    return this.appStore._clearContextualCommitMessage(repository)
  }

  /**
   * Set the width of the repository sidebar to the given
   * value. This affects the changes and history sidebar
   * as well as the first toolbar section which contains
   * repo selection on all platforms and repo selection and
   * app menu on Windows.
   */
  public setSidebarWidth(width: number): Promise<void> {
    return this.appStore._setSidebarWidth(width)
  }

  /**
   * Reset the width of the repository sidebar to its default
   * value. This affects the changes and history sidebar
   * as well as the first toolbar section which contains
   * repo selection on all platforms and repo selection and
   * app menu on Windows.
   */
  public resetSidebarWidth(): Promise<void> {
    return this.appStore._resetSidebarWidth()
  }

  /**
   * Set the width of the commit summary column in the
   * history view to the given value.
   */
  public setCommitSummaryWidth(width: number): Promise<void> {
    return this.appStore._setCommitSummaryWidth(width)
  }

  /**
   * Reset the width of the commit summary column in the
   * history view to its default value.
   */
  public resetCommitSummaryWidth(): Promise<void> {
    return this.appStore._resetCommitSummaryWidth()
  }

  /** Update the repository's issues from GitHub. */
  public updateIssues(repository: GitHubRepository): Promise<void> {
    return this.appStore._updateIssues(repository)
  }

  /** Fetch the repository. */
  public fetch(repository: Repository): Promise<void> {
    return this.appStore.fetch(repository)
  }

  /** End the Welcome flow. */
  public endWelcomeFlow(): Promise<void> {
    return this.appStore._endWelcomeFlow()
  }

  /**
   * Set the commit summary and description for a work-in-progress
   * commit in the changes view for a particular repository.
   */
  public setCommitMessage(repository: Repository, message: ICommitMessage | null): Promise<void> {
    return this.appStore._setCommitMessage(repository, message)
  }

  /** Add the user to the app. */
  public async addUser(user: User): Promise<void> {
    return this.dispatchToSharedProcess<void>({ name: 'add-user', user })
  }

  /** Remove the given user. */
  public removeUser(user: User): Promise<void> {
    return this.dispatchToSharedProcess<void>({ name: 'remove-user', user })
  }

  /**
   * Ask the dispatcher to apply a transformation function to the current
   * state of the application menu.
   *
   * Since the dispatcher is asynchronous it's possible for components
   * utilizing the menu state to have an out-of-date view of the state
   * of the app menu which is why they're not allowed to transform it
   * directly.
   *
   * To work around potential race conditions consumers instead pass a
   * delegate which receives the updated application menu and allows
   * them to perform the necessary state transitions. The AppMenu instance
   * is itself immutable but does offer transformation methods and in
   * order for the state to be properly updated the delegate _must_ return
   * the latest transformed instance of the AppMenu.
   */
  public setAppMenuState(update: (appMenu: AppMenu) => AppMenu): Promise<void> {
    return this.appStore._setAppMenuState(update)
  }

  /**
   * Tell the main process to execute (i.e. simulate a click of) the given menu item.
   */
  public executeMenuItem(item: ExecutableMenuItem): Promise<void> {
    executeMenuItem(item)
    return Promise.resolve()
  }

  /**
   * Set whether or not to to add a highlight class to the app menu toolbar icon.
   * Used to highlight the button when the Alt key is pressed.
   *
   * Only applicable on non-macOS platforms.
   */
  public setAppMenuToolbarButtonHighlightState(highlight: boolean): Promise<void> {
    return this.appStore._setAppMenuToolbarButtonHighlightState(highlight)
  }

  /** Merge the named branch into the current branch. */
  public mergeBranch(repository: Repository, branch: string): Promise<void> {
    return this.appStore._mergeBranch(repository, branch)
  }

  /** Record the given launch stats. */
  public recordLaunchStats(stats: ILaunchStats): Promise<void> {
    return this.appStore._recordLaunchStats(stats)
  }

  /** Report any stats if needed. */
  public reportStats(): Promise<void> {
    return this.appStore._reportStats()
  }

  /** Changes the URL for the remote that matches the given name  */
  public setRemoteURL(repository: Repository, name: string, url: string): Promise<void> {
    return this.appStore._setRemoteURL(repository, name, url)
  }

  /** Open the URL in a browser */
  public openInBrowser(url: string) {
    return this.appStore._openInBrowser(url)
  }

  /** Add the pattern to the repository's gitignore. */
  public ignore(repository: Repository, pattern: string): Promise<void> {
    return this.appStore._ignore(repository, pattern)
  }

  /** Opens a terminal window with path as the working directory */
  public openShell(path: string) {
    return this.appStore._openShell(path)
  }

  /**
   * Persist the given content to the repository's root .gitignore.
   *
   * If the repository root doesn't contain a .gitignore file one
   * will be created, otherwise the current file will be overwritten.
   */
  public async saveGitIgnore(repository: Repository, text: string): Promise<void> {
    await this.appStore._saveGitIgnore(repository, text)
    await this.appStore._refreshRepository(repository)
  }

  /**
   * Read the contents of the repository's .gitignore.
   *
   * Returns a promise which will either be rejected or resolved
   * with the contents of the file. If there's no .gitignore file
   * in the repository root the promise will resolve with null.
   */
  public async readGitIgnore(repository: Repository): Promise<string | null> {
    return this.appStore._readGitIgnore(repository)
  }

  /** Set whether the user has opted out of stats reporting. */
  public setStatsOptOut(optOut: boolean): Promise<void> {
    return this.appStore._setStatsOptOut(optOut)
  }

<<<<<<< HEAD
  public resetSignInState(): Promise<void> {
    return this.appStore._resetSignInState()
  }

  public beginDotComSignIn(): Promise<void> {
    return this.appStore._beginDotComSignIn()
  }

  public beginEnterpriseSignIn(): Promise<void> {
    return this.appStore._beginEnterpriseSignIn()
  }

  public setSignInEndpoint(url: string): Promise<void> {
    return this.appStore._setSignInEndpoint(url)
  }

  public setSignInCredentials(username: string, password: string): Promise<void> {
    return this.appStore._setSignInCredentials(username, password)
  }

  public requestBrowserAuthentication(): Promise<void> {
    return this.appStore._requestBrowserAuthentication()
  }

  public setSignInOTP(otp: string): Promise<void> {
    return this.appStore._setSignInOTP(otp)
  }

  public async showDotComSignInDialog(): Promise<void> {
    await this.appStore._beginDotComSignIn()
    await this.appStore._showPopup({ type: PopupType.SignIn })
  }

  public async showEnterpriseSignInDialog(): Promise<void> {
    await this.appStore._beginEnterpriseSignIn()
    await this.appStore._showPopup({ type: PopupType.SignIn })
=======
  /**
   * Register a new error handler.
   *
   * Error handlers are called in order starting with the most recently
   * registered handler. The error which the returned {Promise} resolves to is
   * passed to the next handler, etc. If the handler's {Promise} resolves to
   * null, error propagation is halted.
   */
  public registerErrorHandler(handler: ErrorHandler): Disposable {
    this.errorHandlers.push(handler)

    return new Disposable(() => {
      const i = this.errorHandlers.indexOf(handler)
      if (i >= 0) {
        this.errorHandlers.splice(i, 1)
      }
    })
>>>>>>> 28689201
  }
}<|MERGE_RESOLUTION|>--- conflicted
+++ resolved
@@ -4,11 +4,7 @@
 import { Repository, IRepository } from '../../models/repository'
 import { WorkingDirectoryFileChange, FileChange } from '../../models/status'
 import { DiffSelection } from '../../models/diff'
-<<<<<<< HEAD
 import { RepositorySection, Popup, PopupType, Foldout, IAppError, FoldoutType } from '../app-state'
-=======
-import { RepositorySection, Popup, Foldout, FoldoutType } from '../app-state'
->>>>>>> 28689201
 import { Action } from './actions'
 import { AppStore } from './app-store'
 import { CloningRepository } from './cloning-repositories-store'
@@ -558,7 +554,6 @@
     return this.appStore._setStatsOptOut(optOut)
   }
 
-<<<<<<< HEAD
   public resetSignInState(): Promise<void> {
     return this.appStore._resetSignInState()
   }
@@ -595,7 +590,8 @@
   public async showEnterpriseSignInDialog(): Promise<void> {
     await this.appStore._beginEnterpriseSignIn()
     await this.appStore._showPopup({ type: PopupType.SignIn })
-=======
+  }
+
   /**
    * Register a new error handler.
    *
@@ -613,6 +609,5 @@
         this.errorHandlers.splice(i, 1)
       }
     })
->>>>>>> 28689201
   }
 }