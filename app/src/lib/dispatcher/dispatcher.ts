import { ipcRenderer } from 'electron'
import { User, IUser } from '../../models/user'
import { Repository, IRepository } from '../../models/repository'
import { WorkingDirectoryFileChange, FileChange } from '../../models/status'
import { DiffSelection } from '../../models/diff'
import { RepositorySection, Popup, Foldout, IAppError, FoldoutType } from '../app-state'
import { Action } from './actions'
import { AppStore } from './app-store'
import { CloningRepository } from './cloning-repositories-store'
import { Branch } from '../../models/branch'
import { Commit } from '../../models/commit'
import { IAPIUser } from '../../lib/api'
import { GitHubRepository } from '../../models/github-repository'
import { ICommitMessage } from './git-store'
import { v4 as guid } from 'uuid'
import { executeMenuItem } from '../../ui/main-process-proxy'
import { AppMenu, ExecutableMenuItem } from '../../models/app-menu'
import { StatsStore, ILaunchStats } from '../stats'

/**
 * Extend Error so that we can create new Errors with a callstack different from
 * the callsite.
 */
class IPCError extends Error {
  public readonly message: string
  public readonly stack: string

  public constructor(name: string, message: string, stack: string) {
    super(name)
    this.name = name
    this.message = message
    this.stack = stack
  }
}

interface IResult<T> {
  type: 'result'
  readonly result: T
}

interface IError {
  type: 'error'
  readonly error: Error
}

type IPCResponse<T> = IResult<T> | IError

/**
 * The Dispatcher acts as the hub for state. The StateHub if you will. It
 * decouples the consumer of state from where/how it is stored.
 */
export class Dispatcher {
  private appStore: AppStore

  private statsStore: StatsStore

  public constructor(appStore: AppStore, statsStore: StatsStore) {
    this.appStore = appStore
    this.statsStore = statsStore

    ipcRenderer.on('shared/did-update', (event, args) => this.onSharedDidUpdate(event, args))
  }

  public async loadInitialState(): Promise<void> {
    const users = await this.loadUsers()
    const repositories = await this.loadRepositories()
    this.appStore._loadFromSharedProcess(users, repositories)
  }

  private dispatchToSharedProcess<T>(action: Action): Promise<T> {
    return this.send(action.name, action)
  }

  private send<T>(name: string, args: Object): Promise<T> {
    return new Promise<T>((resolve, reject) => {

      const requestGuid = guid()
      ipcRenderer.once(`shared/response/${requestGuid}`, (event: any, args: any[]) => {
        const response: IPCResponse<T> = args[0]
        if (response.type === 'result') {
          resolve(response.result)
        } else {
          const errorInfo = response.error
          const error = new IPCError(errorInfo.name, errorInfo.message, errorInfo.stack || '')
          if (__DEV__) {
            console.error(`Error from IPC in response to ${name}:`)
            console.error(error)
          }

          reject(error)
        }
      })

      ipcRenderer.send('shared/request', [ { guid: requestGuid, name, args } ])
    })
  }

  private onSharedDidUpdate(event: Electron.IpcRendererEvent, args: any[]) {
    const state: {repositories: ReadonlyArray<IRepository>, users: ReadonlyArray<IUser>} = args[0].state
    const inflatedUsers = state.users.map(User.fromJSON)
    const inflatedRepositories = state.repositories.map(Repository.fromJSON)
    this.appStore._loadFromSharedProcess(inflatedUsers, inflatedRepositories)
  }

  /** Get the users */
  private async loadUsers(): Promise<ReadonlyArray<User>> {
    const json = await this.dispatchToSharedProcess<ReadonlyArray<IUser>>({ name: 'get-users' })
    return json.map(User.fromJSON)
  }

  /** Get the repositories the user has added to the app. */
  private async loadRepositories(): Promise<ReadonlyArray<Repository>> {
    const json = await this.dispatchToSharedProcess<ReadonlyArray<IRepository>>({ name: 'get-repositories' })
    return json.map(Repository.fromJSON)
  }

  /**
   * Add the repositories at the given paths. If a path isn't a repository, then
   * this will post an error to that affect.
   */
  public async addRepositories(paths: ReadonlyArray<string>): Promise<ReadonlyArray<Repository>> {
    const validatedPaths = new Array<string>()
    for (const path of paths) {
      const validatedPath = await this.appStore._validatedRepositoryPath(path)
      if (validatedPath) {
        validatedPaths.push(validatedPath)
      } else {
        this.postError({ name: 'add-repository', message: `${path} isn't a git repository.` })
      }
    }

    const json = await this.dispatchToSharedProcess<ReadonlyArray<IRepository>>({ name: 'add-repositories', paths: validatedPaths })
    const addedRepositories = json.map(Repository.fromJSON)

    const refreshedRepositories = new Array<Repository>()
    for (const repository of addedRepositories) {
      const refreshedRepository = await this.refreshGitHubRepositoryInfo(repository)
      refreshedRepositories.push(refreshedRepository)
    }

    return refreshedRepositories
  }

  /** Remove the repositories represented by the given IDs from local storage. */
  public async removeRepositories(repositories: ReadonlyArray<Repository | CloningRepository>): Promise<void> {
    const localRepositories = repositories.filter(r => r instanceof Repository) as ReadonlyArray<Repository>
    const cloningRepositories = repositories.filter(r => r instanceof CloningRepository) as ReadonlyArray<CloningRepository>
    cloningRepositories.forEach(r => {
      this.appStore._removeCloningRepository(r)
    })

    const repositoryIDs = localRepositories.map(r => r.id)
    await this.dispatchToSharedProcess<ReadonlyArray<number>>({ name: 'remove-repositories', repositoryIDs })

    this.showFoldout({ type: FoldoutType.Repository, expandAddRepository: false })
  }

  /** Refresh the associated GitHub repository. */
  public async refreshGitHubRepositoryInfo(repository: Repository): Promise<Repository> {
    const refreshedRepository = await this.appStore._repositoryWithRefreshedGitHubRepository(repository)
    if (refreshedRepository === repository) { return refreshedRepository }

    const repo = await this.dispatchToSharedProcess<IRepository>({ name: 'update-github-repository', repository: refreshedRepository })
    return Repository.fromJSON(repo)
  }

  /** Load the history for the repository. */
  public loadHistory(repository: Repository): Promise<void> {
    return this.appStore._loadHistory(repository)
  }

  /** Load the next batch of history for the repository. */
  public loadNextHistoryBatch(repository: Repository): Promise<void> {
    return this.appStore._loadNextHistoryBatch(repository)
  }

  /** Load the changed files for the current history selection. */
  public loadChangedFilesForCurrentSelection(repository: Repository): Promise<void> {
    return this.appStore._loadChangedFilesForCurrentSelection(repository)
  }

  /**
   * Change the selected commit in the history view.
   *
   * @param repository The currently active repository instance
   *
   * @param sha The object id of one of the commits currently
   *            the history list, represented as a SHA-1 hash
   *            digest. This should match exactly that of Commit.Sha
   */
  public changeHistoryCommitSelection(repository: Repository, sha: string): Promise<void> {
    return this.appStore._changeHistoryCommitSelection(repository, sha)
  }

  /**
   * Change the selected changed file in the history view.
   *
   * @param repository The currently active repository instance
   *
   * @param file A FileChange instance among those available in
   *            IHistoryState.changedFiles
   */
  public changeHistoryFileSelection(repository: Repository, file: FileChange): Promise<void> {
    return this.appStore._changeHistoryFileSelection(repository, file)
  }

  /** Select the repository. */
  public selectRepository(repository: Repository | CloningRepository): Promise<void> {
    return this.appStore._selectRepository(repository)
  }

  /** Load the working directory status. */
  public loadStatus(repository: Repository): Promise<void> {
    return this.appStore._loadStatus(repository)
  }

  /** Change the selected section in the repository. */
  public changeRepositorySection(repository: Repository, section: RepositorySection): Promise<void> {
    return this.appStore._changeRepositorySection(repository, section)
  }

  /** Change the currently selected file in Changes. */
  public changeChangesSelection(repository: Repository, selectedFile: WorkingDirectoryFileChange): Promise<void> {
    return this.appStore._changeChangesSelection(repository, selectedFile)
  }

  /**
   * Commit the changes which were marked for inclusion, using the given commit
   * summary and description.
   */
  public async commitIncludedChanges(repository: Repository, message: ICommitMessage): Promise<boolean> {
    const success = await this.appStore._commitIncludedChanges(repository, message)
    if (success) {
      this.statsStore.recordCommit()
    }

    return success
  }

  /** Change the file's includedness. */
  public changeFileIncluded(repository: Repository, file: WorkingDirectoryFileChange, include: boolean): Promise<void> {
    return this.appStore._changeFileIncluded(repository, file, include)
  }

  /** Change the file's line selection state. */
  public changeFileLineSelection(repository: Repository, file: WorkingDirectoryFileChange, diffSelection: DiffSelection): Promise<void> {
    return this.appStore._changeFileLineSelection(repository, file, diffSelection)
  }

  /** Change the Include All state. */
  public changeIncludeAllFiles(repository: Repository, includeAll: boolean): Promise<void> {
    return this.appStore._changeIncludeAllFiles(repository, includeAll)
  }

  /**
   * Refresh the repository. This would be used, e.g., when the app gains focus.
   */
  public refreshRepository(repository: Repository): Promise<void> {
    return this.appStore._refreshRepository(repository)
  }

  /** Show the popup. This will close any current popup. */
  public showPopup(popup: Popup): Promise<void> {
    return this.appStore._showPopup(popup)
  }

  /** Close the current popup. */
  public closePopup(): Promise<void> {
    return this.appStore._closePopup()
  }

  /** Show the foldout. This will close any current popup. */
  public showFoldout(foldout: Foldout): Promise<void> {
    return this.appStore._showFoldout(foldout)
  }

  /** Close the current foldout. */
  public closeFoldout(): Promise<void> {
    return this.appStore._closeFoldout()
  }

  /** Create a new branch from the given starting point and check it out. */
  public createBranch(repository: Repository, name: string, startPoint: string): Promise<void> {
    return this.appStore._createBranch(repository, name, startPoint)
  }

  /** Check out the given branch. */
  public checkoutBranch(repository: Repository, name: string): Promise<void> {
    return this.appStore._checkoutBranch(repository, name)
  }

  /** Push the current branch. */
  public push(repository: Repository): Promise<void> {
    return this.appStore._push(repository)
  }

  /** Pull the current branch. */
  public pull(repository: Repository): Promise<void> {
    return this.appStore._pull(repository)
  }

  /** Publish the repository to GitHub with the given properties. */
  public async publishRepository(repository: Repository, name: string, description: string, private_: boolean, account: User, org: IAPIUser | null): Promise<Repository> {
    await this.appStore._publishRepository(repository, name, description, private_, account, org)
    return this.refreshGitHubRepositoryInfo(repository)
  }

  /** Post the given error. */
  public postError(error: IAppError): Promise<void> {
    return this.appStore._postError(error)
  }

  /** Clear the given error. */
  public clearError(error: IAppError): Promise<void> {
    return this.appStore._clearError(error)
  }

  /** Clone the repository to the path. */
  public async clone(url: string, path: string, user: User | null): Promise<void> {
    const { promise, repository } = this.appStore._clone(url, path, user)
    await this.selectRepository(repository)
    await promise

    const addedRepositories = await this.addRepositories([ path ])
    await this.selectRepository(addedRepositories[0])
  }

  /** Rename the branch to a new name. */
  public renameBranch(repository: Repository, branch: Branch, newName: string): Promise<void> {
    return this.appStore._renameBranch(repository, branch, newName)
  }

  /**
   * Delete the branch. This will delete both the local branch and the remote
   * branch, and then check out the default branch.
   */
  public deleteBranch(repository: Repository, branch: Branch): Promise<void> {
    return this.appStore._deleteBranch(repository, branch)
  }

  /** Discard the changes to the given files. */
  public discardChanges(repository: Repository, files: ReadonlyArray<WorkingDirectoryFileChange>): Promise<void> {
    return this.appStore._discardChanges(repository, files)
  }

  /** Undo the given commit. */
  public undoCommit(repository: Repository, commit: Commit): Promise<void> {
    return this.appStore._undoCommit(repository, commit)
  }

  /** Clear the contextual commit message. */
  public clearContextualCommitMessage(repository: Repository): Promise<void> {
    return this.appStore._clearContextualCommitMessage(repository)
  }

  /**
   * Set the width of the repository sidebar to the given
   * value. This affects the changes and history sidebar
   * as well as the first toolbar section which contains
   * repo selection on all platforms and repo selection and
   * app menu on Windows.
   */
  public setSidebarWidth(width: number): Promise<void> {
    return this.appStore._setSidebarWidth(width)
  }

  /**
   * Reset the width of the repository sidebar to its default
   * value. This affects the changes and history sidebar
   * as well as the first toolbar section which contains
   * repo selection on all platforms and repo selection and
   * app menu on Windows.
   */
  public resetSidebarWidth(): Promise<void> {
    return this.appStore._resetSidebarWidth()
  }

  /**
   * Set the width of the commit summary column in the
   * history view to the given value.
   */
  public setCommitSummaryWidth(width: number): Promise<void> {
    return this.appStore._setCommitSummaryWidth(width)
  }

  /**
   * Reset the width of the commit summary column in the
   * history view to its default value.
   */
  public resetCommitSummaryWidth(): Promise<void> {
    return this.appStore._resetCommitSummaryWidth()
  }

  /** Update the repository's issues from GitHub. */
  public updateIssues(repository: GitHubRepository): Promise<void> {
    return this.appStore._updateIssues(repository)
  }

  /** Fetch the repository. */
  public fetch(repository: Repository): Promise<void> {
    return this.appStore.fetch(repository)
  }

  /** End the Welcome flow. */
  public endWelcomeFlow(): Promise<void> {
    return this.appStore._endWelcomeFlow()
  }

  /**
   * Set the commit summary and description for a work-in-progress
   * commit in the changes view for a particular repository.
   */
  public setCommitMessage(repository: Repository, message: ICommitMessage | null): Promise<void> {
    return this.appStore._setCommitMessage(repository, message)
  }

  /** Add the user to the app. */
  public async addUser(user: User): Promise<void> {
    return this.dispatchToSharedProcess<void>({ name: 'add-user', user })
  }

  /** Remove the given user. */
  public removeUser(user: User): Promise<void> {
    return this.dispatchToSharedProcess<void>({ name: 'remove-user', user })
  }

  /**
   * Ask the dispatcher to apply a transformation function to the current
   * state of the application menu.
   *
   * Since the dispatcher is asynchronous it's possible for components
   * utilizing the menu state to have an out-of-date view of the state
   * of the app menu which is why they're not allowed to transform it
   * directly.
   *
   * To work around potential race conditions consumers instead pass a
   * delegate which receives the updated application menu and allows
   * them to perform the necessary state transitions. The AppMenu instance
   * is itself immutable but does offer transformation methods and in
   * order for the state to be properly updated the delegate _must_ return
   * the latest transformed instance of the AppMenu.
   */
  public setAppMenuState(update: (appMenu: AppMenu) => AppMenu): Promise<void> {
    return this.appStore._setAppMenuState(update)
  }

  /**
   * Tell the main process to execute (i.e. simulate a click of) the given menu item.
   */
  public executeMenuItem(item: ExecutableMenuItem): Promise<void> {
    executeMenuItem(item)
    return Promise.resolve()
  }

  /**
   * Set whether or not to to add a highlight class to the app menu toolbar icon.
   * Used to highlight the button when the Alt key is pressed.
   *
   * Only applicable on non-macOS platforms.
   */
  public setAppMenuToolbarButtonHighlightState(highlight: boolean): Promise<void> {
    return this.appStore._setAppMenuToolbarButtonHighlightState(highlight)
  }

  /** Merge the named branch into the current branch. */
  public mergeBranch(repository: Repository, branch: string): Promise<void> {
    return this.appStore._mergeBranch(repository, branch)
  }

  /** Record the given launch stats. */
  public recordLaunchStats(stats: ILaunchStats): Promise<void> {
    return this.statsStore.recordLaunchStats(stats)
  }

  /** Report any stats if needed. */
  public reportStats(): Promise<void> {
    return this.statsStore.reportStats()
  }

  /** Changes the URL for the remote that matches the given name  */
  public setRemoteURL(repository: Repository, name: string, url: string): Promise<void> {
    return this.appStore._setRemoteURL(repository, name, url)
  }

  /** Write the given rules to the gitignore file at the root of the repository. */
  public setGitIgnoreText(repository: Repository, text: string): Promise<void> {
    return this.appStore._setGitIgnoreText(repository, text)
  }

  /** Populate the current root gitignore text into the application state */
  public refreshGitIgnore(repository: Repository): Promise<void> {
    return this.appStore._refreshGitIgnore(repository)
  }

  /** Open the URL in a browser */
  public openInBrowser(url: string) {
    return this.appStore._openInBrowser(url)
  }

<<<<<<< HEAD
  /** Add the pattern to the repository's gitignore. */
  public ignore(repository: Repository, pattern: string): Promise<void> {
    return this.appStore._ignore(repository, pattern)
=======
  /** Opens a terminal window with path as the working directory */
  public openShell(path: string) {
    return this.appStore._openShell(path)
>>>>>>> 8801453b
  }
}<|MERGE_RESOLUTION|>--- conflicted
+++ resolved
@@ -497,14 +497,13 @@
     return this.appStore._openInBrowser(url)
   }
 
-<<<<<<< HEAD
   /** Add the pattern to the repository's gitignore. */
   public ignore(repository: Repository, pattern: string): Promise<void> {
     return this.appStore._ignore(repository, pattern)
-=======
+  }
+
   /** Opens a terminal window with path as the working directory */
   public openShell(path: string) {
     return this.appStore._openShell(path)
->>>>>>> 8801453b
   }
 }