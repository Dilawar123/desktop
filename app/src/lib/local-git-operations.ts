--- conflicted
+++ resolved
@@ -556,7 +556,6 @@
     return GitProcess.exec([ 'init' ], path)
   }
 
-<<<<<<< HEAD
   /** Clone the repository to the path. */
   public static clone(url: string, path: string, progress: (progress: string) => void): Promise<void> {
     return GitProcess.exec([ 'clone', '--progress', '--', url, path ], __dirname, undefined, process => {
@@ -564,7 +563,8 @@
         progress(chunk)
       })
     })
-=======
+  }
+
   /**
    * Delete the branch. If the branch has a remote branch, it too will be
    * deleted.
@@ -582,7 +582,6 @@
     if (remote) {
       return deleteRemoteBranch(branch, remote)
     }
->>>>>>> 02555cb1
   }
 
   /** Add a new remote with the given URL. */
