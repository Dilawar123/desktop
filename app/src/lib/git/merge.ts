<<<<<<< HEAD
import { git, parseCommitSHA } from './core'
=======
import * as FSE from 'fs-extra'
import * as Path from 'path'

import { git } from './core'
>>>>>>> d841b986
import { Repository } from '../../models/repository'
import { Branch } from '../../models/branch'
import { MergeResult, MergeResultKind } from '../../models/merge'
import { parseMergeResult } from '../merge-tree-parser'
import { spawnAndComplete } from './spawn'

/** Merge the named branch into the current branch. */
export async function merge(
  repository: Repository,
  branch: string
): Promise<string> {
  const result = await git(['merge', branch], repository.path, 'merge')
  return parseCommitSHA(result)
}

/**
 * Find the base commit between two commit-ish identifiers
 *
 * @returns the commit id of the merge base, or null if the two commit-ish
 *          identifiers do not have a common base
 */
export async function getMergeBase(
  repository: Repository,
  firstCommitish: string,
  secondCommitish: string
): Promise<string | null> {
  const process = await git(
    ['merge-base', firstCommitish, secondCommitish],
    repository.path,
    'merge-base',
    {
      // - 1 is returned if a common ancestor cannot be resolved
      // - 128 is returned if a ref cannot be found
      //   "warning: ignoring broken ref refs/remotes/origin/master."
      successExitCodes: new Set([0, 1, 128]),
    }
  )

  if (process.exitCode === 1 || process.exitCode === 128) {
    return null
  }

  return process.stdout.trim()
}

/**
 * Generate the merge result from two branches in a repository
 *
 * @param repository The repository containing the branches to merge
 * @param ours The current branch
 * @param theirs Another branch to merge into the current branch
 */
export async function mergeTree(
  repository: Repository,
  ours: Branch,
  theirs: Branch
): Promise<MergeResult | null> {
  const mergeBase = await getMergeBase(repository, ours.tip.sha, theirs.tip.sha)

  if (mergeBase === null) {
    return { kind: MergeResultKind.Invalid }
  }

  if (mergeBase === ours.tip.sha || mergeBase === theirs.tip.sha) {
    return { kind: MergeResultKind.Clean, entries: [] }
  }

  const result = await spawnAndComplete(
    ['merge-tree', mergeBase, ours.tip.sha, theirs.tip.sha],
    repository.path,
    'mergeTree'
  )

  const output = result.output.toString()

  if (output.length === 0) {
    // the merge commit will be empty - this is fine!
    return { kind: MergeResultKind.Clean, entries: [] }
  }

  return parseMergeResult(output)
}

/**
 * Abort a mid-flight (conflicted) merge
 *
 * @param repository where to abort the merge
 */
export async function abortMerge(repository: Repository): Promise<void> {
  await git(['merge', '--abort'], repository.path, 'abortMerge')
}

/**
 * Check the `.git/MERGE_HEAD` file exists in a repository to confirm
 * that it is in a conflicted state.
 */
export async function isMergeHeadSet(repository: Repository): Promise<boolean> {
  const path = Path.join(repository.path, '.git', 'MERGE_HEAD')
  return FSE.pathExists(path)
}<|MERGE_RESOLUTION|>--- conflicted
+++ resolved
@@ -1,11 +1,7 @@
-<<<<<<< HEAD
-import { git, parseCommitSHA } from './core'
-=======
 import * as FSE from 'fs-extra'
 import * as Path from 'path'
 
-import { git } from './core'
->>>>>>> d841b986
+import { git, parseCommitSHA } from './core'
 import { Repository } from '../../models/repository'
 import { Branch } from '../../models/branch'
 import { MergeResult, MergeResultKind } from '../../models/merge'
