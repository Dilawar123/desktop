const Disable = false

/**
 * Enables the application to opt-in for preview features based on runtime
 * checks. This is backed by the GITHUB_DESKTOP_PREVIEW_FEATURES environment
 * variable, which is checked for non-development environments.
 */
function enableDevelopmentFeatures(): boolean {
  if (Disable) {
    return false
  }

  if (__DEV__) {
    return true
  }

  if (process.env.GITHUB_DESKTOP_PREVIEW_FEATURES === '1') {
    return true
  }

  return false
}

/** Should the app enable beta features? */
//@ts-ignore: this will be used again in the future
function enableBetaFeatures(): boolean {
  return enableDevelopmentFeatures() || __RELEASE_CHANNEL__ === 'beta'
}

/** Should merge tool integration be enabled? */
export function enableMergeTool(): boolean {
  return enableDevelopmentFeatures()
}

/** Should `git status` use --no-optional-locks to assist with concurrent usage */
export function enableStatusWithoutOptionalLocks(): boolean {
  return true
}

/** Should git pass `--recurse-submodules` when performing operations? */
export function enableRecurseSubmodulesFlag(): boolean {
  return enableBetaFeatures()
}

/** Should the app check and warn the user about committing large files? */
export function enableFileSizeWarningCheck(): boolean {
  return true
}

/** Should the app set protocol.version=2 for any fetch/push/pull/clone operation? */
export function enableGitProtocolVersionTwo(): boolean {
  return enableBetaFeatures()
}

export function enableReadmeOverwriteWarning(): boolean {
  return enableBetaFeatures()
<<<<<<< HEAD
=======
}

/**
 * Whether or not to activate the new, improved, blank slate
 * shown when the user doesn't have any local changes in their
 * repository.
 */
export function enableNewNoChangesBlankslate(): boolean {
  return true
}

/**
 * Whether or not to activate the "Create PR" blankslate action.
 *
 * The state of the feature as of writing this is that the underlying
 * data source required to power this feature is not reliable enough
 * and needs looking at so we aren't ready to move this to production
 * just yet.
 */
export function enableNoChangesCreatePRBlankslateAction(): boolean {
  return enableBetaFeatures()
>>>>>>> 86bf69fb
}<|MERGE_RESOLUTION|>--- conflicted
+++ resolved
@@ -54,17 +54,6 @@
 
 export function enableReadmeOverwriteWarning(): boolean {
   return enableBetaFeatures()
-<<<<<<< HEAD
-=======
-}
-
-/**
- * Whether or not to activate the new, improved, blank slate
- * shown when the user doesn't have any local changes in their
- * repository.
- */
-export function enableNewNoChangesBlankslate(): boolean {
-  return true
 }
 
 /**
@@ -77,5 +66,4 @@
  */
 export function enableNoChangesCreatePRBlankslateAction(): boolean {
   return enableBetaFeatures()
->>>>>>> 86bf69fb
 }