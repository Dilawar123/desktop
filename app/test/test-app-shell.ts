--- conflicted
+++ resolved
@@ -9,14 +9,10 @@
     Fs.unlinkSync(path)
     return true
   },
-<<<<<<< HEAD
-  beep: () => { },
-  showItemInFolder: (path: string) => { },
-  openExternal: (path: string) => { return Promise.resolve(true) },
-=======
   beep: () => {},
   showItemInFolder: (path: string) => {},
-  openExternal: (path: string) => {},
->>>>>>> c2b93a18
+  openExternal: (path: string) => {
+    return Promise.resolve(true)
+  },
   openItem: (path: string) => true,
 }